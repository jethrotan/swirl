--- conflicted
+++ resolved
@@ -41,7 +41,6 @@
 %                                                 %% window: QWORD/DWORD*
 -define(PPSPP_SUPPORTED_MESSAGES,       8:?BYTE). %% MUST unless all supported
 %                                                 %% length:8, messages:length
-<<<<<<< HEAD
 -define(PPSPP_END_OPTION,             255:?BYTE). %% 0. The key alone is sufficient
 %% values used within the option parser
 -define(PPSPP_DEFAULT_CHUNK_SIZE,          1024). %%
@@ -62,13 +61,10 @@
 
 
 %% values used within the option parser
-=======
 -define(PPSPP_END_OPTION,             255:?BYTE). %% 0. The key is sufficient
 
 
 %% values used within the option parser
--define(PPSPP_DEFAULT_CHUNK_SIZE,             1024).
->>>>>>> 6b3a8b74
 -define(PPSPP_CURRENT_VERSION,                1). %% match IETF protocol version
 -define(PPSPP_DEFAULT_INTEGRITY_CHECK_METHOD,      ppspp_merkle_hash_tree).
 -define(PPSPP_DEFAULT_LIVE_INTEGRITY_CHECK_METHOD, ppspp_merkle_hash_tree).
@@ -76,10 +72,6 @@
 -define(PPSPP_DEFAULT_LIVE_SIGNATURE_ALGORITHM,    pending).
 -define(PPSPP_DEFAULT_CHUNK_ADDRESSING_METHOD,     ppspp_chunking_32bit_bins).
 -define(PPSPP_DEFAULT_LIVE_DISCARD_WINDOW,         32).
-<<<<<<< HEAD
-=======
-
->>>>>>> 6b3a8b74
 
 
 %%%%%%%%%%%%%%%%%%%%%%%%%%%%%%%%%%%%%%%%%%%%%%%%%%%%%%%%%%%%%%%%%%%%%%%%%%%%%%%%
