%% -*- tab-width: 4;erlang-indent-level: 4;indent-tabs-mode: nil -*-
%% ex: ft=erlang ts=4 sw=4 et
%% Licensed under the Apache License, Version 2.0 (the "License"); you may not
%% use this file except in compliance with the License. You may obtain a copy of
%% the License at
%%
%%   http://www.apache.org/licenses/LICENSE-2.0
%%
%% Unless required by applicable law or agreed to in writing, software
%% distributed under the License is distributed on an "AS IS" BASIS, WITHOUT
%% WARRANTIES OR CONDITIONS OF ANY KIND, either express or implied. See the
%% License for the specific language governing permissions and limitations under
%% the License.

-ifndef(PPSPP_RELEASE).
%%%%%%%%%%%%%%%%%%%%%%%%%%%%%%%%%%%%%%%%%%%%%%%%%%%%%%%%%%%%%%%%%%%%%%%%%%%%%%%%
%% PPSPP_RELEASE must only change wrt IETF RFC status
-define(PPSPP_RELEASE, "d-10").

%% useful bits and bytes
-define(QWORD, 64/big).
-define(DWORD, 32/big).
-define(WORD,  16/big).
-define(BYTE,   8/big).

<<<<<<< HEAD
%% default values for static and live streaming 
-define(SHA1_EMPTY_HASH,                 <<0:160>>).
-define(PPSPP_DEFAULT_HASH_ALGORITHM,    sha).
-define(NCHUNKS_PER_SIG,                 32).

=======
%%%%%%%%%%%%%%%%%%%%%%%%%%%%%%%%%%%%%%%%%%%%%%%%%%%%%%%%%%%%%%%%%%%%%%%%%%%%%%%%
>>>>>>> 848cc25b
%% PPSP Protocol Options -- section 7.0
-define(PPSPP_SUPPORTED_VERSION,        0:?BYTE). %% MUST, version 1:8
-define(PPSPP_MINIMUM_VERSION,          1:?BYTE). %% MUST, version 1:8
-define(PPSPP_SWARM_ID_LENGTH,          2:?BYTE). %% MUST for initiator,
%                                                 %% MAY for peer,
%                                                 %% length:16, swarm_id:length
-define(PPSPP_INTEGRITY_CHECK_METHOD,   3:?BYTE). %% MAY, method:8
-define(PPSPP_MERKLE_HASH_FUNCTION,     4:?BYTE). %% MUST if Merkle tree is used
%                                                 %% function:8
-define(PPSPP_LIVE_SIGNATURE_ALGORITHM, 5:?BYTE). %% MUST if CIPM is sign_all
%                                                 %% or unified merkle_tree
%                                                 %% algorithm:8
-define(PPSPP_CHUNK_ADDRESSING_METHOD,  6:?BYTE). %% MAY, chunking:8
-define(PPSPP_LIVE_DISCARD_WINDOW,      7:?BYTE). %% MUST for live swarms,
%                                                 %% window: QWORD/DWORD*
-define(PPSPP_SUPPORTED_MESSAGES,       8:?BYTE). %% MUST unless all supported
%                                                 %% length:8, messages:length
-define(PPSPP_END_OPTION,             255:?BYTE). %% 0. The key alone is sufficient
%% values used within the option parser
-define(PPSPP_DEFAULT_CHUNK_SIZE,          1024). %%
-define(PPSPP_RFC_VERSION,                    1). %% match IETF protocol version

%% as atoms
-define(PPSPP_ALL_PROTOCOL_OPTIONS, [supported_version,
                                     minimum_version,
                                     swarm_id_length,
                                     content_integrity_check_method,
                                     merkle_hash_tree_function,
                                     live_signature_algorithm,
                                     chunk_addressing_method,
                                     live_discard_window,
                                     supported_messages,
                                     end_option,
                                     default_chunk_size]).

%%%%%%%%%%%%%%%%%%%%%%%%%%%%%%%%%%%%%%%%%%%%%%%%%%%%%%%%%%%%%%%%%%%%%%%%%%%%%%%%
%% PPSPP Datagram Fields -- section 8.4
-define(PPSPP_CHANNEL_SIZE,      ?DWORD).
-define(PPSPP_UNKNOWN_CHANNEL, 0:?DWORD).

%%%%%%%%%%%%%%%%%%%%%%%%%%%%%%%%%%%%%%%%%%%%%%%%%%%%%%%%%%%%%%%%%%%%%%%%%%%%%%%%
%% PPSPP Message Types -- section 8.2
-define(PPSPP_MESSAGE_SIZE,              ?BYTE  ).
-define(HANDSHAKE,                  << 0:?BYTE>>).
-define(DATA,                       << 1:?BYTE>>).
-define(ACK,                        << 2:?BYTE>>).
-define(HAVE,                       << 3:?BYTE>>).
-define(INTEGRITY,                  << 4:?BYTE>>).
-define(PEX_RESv4,                  << 5:?BYTE>>).
-define(PEX_REQ,                    << 6:?BYTE>>).
-define(SIGNED_INTEGRITY,           << 7:?BYTE>>).
-define(REQUEST,                    << 8:?BYTE>>).
-define(CANCEL,                     << 9:?BYTE>>).
-define(CHOKE,                      <<10:?BYTE>>).
-define(UNCHOKE,                    <<11:?BYTE>>).
-define(PEX_RESv6,                  <<12:?BYTE>>).
-define(PEX_REScert,                <<13:?BYTE>>).
-define(PPSPP_MAXIMUM_MESSAGE_TYPE,   14).

-define(PPSPP_ALL_MESSAGE_TYPES, [handshake, data, ack, have, integrity,
                                  pex_resv4, pex_req, signed_integrity,
                                  request, cancel, choke, unchoke,
                                  pex_resv6, pex_rescert]).

%%%%%%%%%%%%%%%%%%%%%%%%%%%%%%%%%%%%%%%%%%%%%%%%%%%%%%%%%%%%%%%%%%%%%%%%%%%%%%%%
-endif.<|MERGE_RESOLUTION|>--- conflicted
+++ resolved
@@ -23,15 +23,12 @@
 -define(WORD,  16/big).
 -define(BYTE,   8/big).
 
-<<<<<<< HEAD
 %% default values for static and live streaming 
 -define(SHA1_EMPTY_HASH,                 <<0:160>>).
 -define(PPSPP_DEFAULT_HASH_ALGORITHM,    sha).
 -define(NCHUNKS_PER_SIG,                 32).
 
-=======
 %%%%%%%%%%%%%%%%%%%%%%%%%%%%%%%%%%%%%%%%%%%%%%%%%%%%%%%%%%%%%%%%%%%%%%%%%%%%%%%%
->>>>>>> 848cc25b
 %% PPSP Protocol Options -- section 7.0
 -define(PPSPP_SUPPORTED_VERSION,        0:?BYTE). %% MUST, version 1:8
 -define(PPSPP_MINIMUM_VERSION,          1:?BYTE). %% MUST, version 1:8
